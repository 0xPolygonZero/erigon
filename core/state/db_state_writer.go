--- conflicted
+++ resolved
@@ -4,11 +4,12 @@
 	"bytes"
 	"encoding/binary"
 	"fmt"
+
 	dbutils2 "github.com/ledgerwatch/erigon-lib/kv/dbutils"
 
 	"github.com/RoaringBitmap/roaring/roaring64"
 	"github.com/holiman/uint256"
-	libcommon "github.com/ledgerwatch/erigon-lib/common"
+	"github.com/ledgerwatch/erigon-lib/common"
 	"github.com/ledgerwatch/erigon-lib/kv"
 	"github.com/ledgerwatch/erigon-lib/kv/bitmapdb"
 	"github.com/ledgerwatch/erigon-lib/kv/temporal/historyv2"
@@ -61,18 +62,11 @@
 	return originalData
 }
 
-func (dsw *DbStateWriter) UpdateAccountData(address libcommon.Address, original, account *accounts.Account) error {
+func (dsw *DbStateWriter) UpdateAccountData(address common.Address, original, account *accounts.Account) error {
 	if err := dsw.csw.UpdateAccountData(address, original, account); err != nil {
 		return err
 	}
-<<<<<<< HEAD
 	addrHash, err := common.HashData(address[:])
-
-	// addr := libcommon.BytesToAddress(addrHash[:])
-
-=======
-	addrHash, err := libcommon.HashData(address[:])
->>>>>>> a63b8933
 	if err != nil {
 		return err
 	}
@@ -84,15 +78,15 @@
 	return nil
 }
 
-func (dsw *DbStateWriter) DeleteAccount(address libcommon.Address, original *accounts.Account) error {
+func (dsw *DbStateWriter) DeleteAccount(address common.Address, original *accounts.Account) error {
 	if err := dsw.csw.DeleteAccount(address, original); err != nil {
 		return err
 	}
-	addrHash, err := libcommon.HashData(address[:])
-	if err != nil {
-		return err
-	}
-	// addr := libcommon.BytesToAddress(addrHash[:])
+	addrHash, err := common.HashData(address[:])
+	if err != nil {
+		return err
+	}
+	// addr := common.BytesToAddress(addrHash[:])
 	if err := dsw.db.Delete(kv.HashedAccounts, addrHash[:]); err != nil {
 		return err
 	}
@@ -106,7 +100,7 @@
 	return nil
 }
 
-func (dsw *DbStateWriter) UpdateAccountCode(address libcommon.Address, incarnation uint64, codeHash libcommon.Hash, code []byte) error {
+func (dsw *DbStateWriter) UpdateAccountCode(address common.Address, incarnation uint64, codeHash common.Hash, code []byte) error {
 	if err := dsw.csw.UpdateAccountCode(address, incarnation, codeHash, code); err != nil {
 		return err
 	}
@@ -114,7 +108,7 @@
 	if err := dsw.db.Put(kv.Code, codeHash[:], code); err != nil {
 		return err
 	}
-	addrHash, err := libcommon.HashData(address.Bytes())
+	addrHash, err := common.HashData(address.Bytes())
 	if err != nil {
 		return err
 	}
@@ -125,7 +119,7 @@
 	return nil
 }
 
-func (dsw *DbStateWriter) WriteAccountStorage(address libcommon.Address, incarnation uint64, key *libcommon.Hash, original, value *uint256.Int) error {
+func (dsw *DbStateWriter) WriteAccountStorage(address common.Address, incarnation uint64, key *common.Hash, original, value *uint256.Int) error {
 	// We delegate here first to let the changeSetWrite make its own decision on whether to proceed in case *original == *value
 	if err := dsw.csw.WriteAccountStorage(address, incarnation, key, original, value); err != nil {
 		return err
@@ -133,11 +127,11 @@
 	if *original == *value {
 		return nil
 	}
-	seckey, err := libcommon.HashData(key[:])
-	if err != nil {
-		return err
-	}
-	addrHash, err := libcommon.HashData(address[:])
+	seckey, err := common.HashData(key[:])
+	if err != nil {
+		return err
+	}
+	addrHash, err := common.HashData(address[:])
 	if err != nil {
 		return err
 	}
@@ -150,7 +144,7 @@
 	return dsw.db.Put(kv.HashedAccounts, compositeKey, v)
 }
 
-func (dsw *DbStateWriter) CreateContract(address libcommon.Address) error {
+func (dsw *DbStateWriter) CreateContract(address common.Address) error {
 	if err := dsw.csw.CreateContract(address); err != nil {
 		return err
 	}
@@ -200,7 +194,7 @@
 			if _, err = chunk.WriteTo(buf); err != nil {
 				return err
 			}
-			return changeDb.Put(bucket, chunkKey, libcommon.CopyBytes(buf.Bytes()))
+			return changeDb.Put(bucket, chunkKey, common.CopyBytes(buf.Bytes()))
 		}); err != nil {
 			return err
 		}
