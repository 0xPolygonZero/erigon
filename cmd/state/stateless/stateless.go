package stateless

import (
	"bufio"
	"bytes"
	"context"
	"encoding/csv"
	"encoding/hex"
	"encoding/json"
	"fmt"
	"io/ioutil"
	"os"
	"os/signal"
	"strconv"
	"strings"
	"syscall"
	"time"

	"github.com/ledgerwatch/erigon-lib/chain"
	"github.com/ledgerwatch/erigon-lib/common"
	"github.com/ledgerwatch/erigon-lib/kv"
	"github.com/ledgerwatch/erigon-lib/kv/memdb"
	"github.com/ledgerwatch/erigon/consensus"
	"github.com/ledgerwatch/erigon/consensus/clique"
	"github.com/ledgerwatch/erigon/core"
	"github.com/ledgerwatch/erigon/core/state"
	"github.com/ledgerwatch/erigon/core/types"
	"github.com/ledgerwatch/erigon/core/vm"
	"github.com/ledgerwatch/erigon/eth/ethconfig"
	"github.com/ledgerwatch/erigon/params"
	"github.com/ledgerwatch/erigon/turbo/trie"
	"github.com/ledgerwatch/erigon/visual"
	"github.com/ledgerwatch/log/v3"
	"github.com/wcharczuk/go-chart"
	"github.com/wcharczuk/go-chart/drawing"
)

var chartColors = []drawing.Color{
	chart.ColorBlack,
	chart.ColorRed,
	chart.ColorBlue,
	chart.ColorYellow,
	chart.ColorOrange,
	chart.ColorGreen,
}

func runBlock(bp BlockProvider, ibs *state.IntraBlockState, txnWriter state.StateWriter, trieStateWriter state.StateWriter, blockWriter state.StateWriter, chainConfig *chain.Config, block *types.Block, vmConfig vm.Config, engine consensus.Engine) (types.Receipts, error) {
	header := block.Header()

	getHeader := func(hash common.Hash, number uint64) *types.Header {
		h, _ := bp.Header(number, hash)
		return h
	}

	getHashFn := core.GetHashFn(block.Header(), getHeader)

	vmConfig.TraceJumpDest = true
	gp := new(core.GasPool).AddGas(block.GasLimit())
	usedGas := new(uint64)
	var receipts types.Receipts

	if err := core.InitializeBlockExecution(engine, nil, block.Header(), chainConfig, ibs, nil); err != nil {
		return nil, err
	}

	for _, tx := range block.Transactions() {
		receipt, _, err := core.ApplyTransaction(chainConfig, getHashFn, engine, nil, gp, ibs, txnWriter, header, tx, usedGas, nil, vmConfig)
		if err != nil {
			return nil, fmt.Errorf("tx %x failed: %v", tx.Hash(), err)
		}
		receipts = append(receipts, receipt)
	}

	if _, _, _, err := engine.FinalizeAndAssemble(chainConfig, block.Header(), ibs, block.Transactions(), block.Uncles(), receipts, block.Withdrawals(), nil, nil, nil, nil); err != nil {
		return nil, err
	}

	return receipts, nil
}

func statePicture(t *trie.Trie, number uint64) error {
	filename := fmt.Sprintf("state_%d.dot", number)
	f, err := os.Create(filename)
	if err != nil {
		return err
	}
	indexColors := visual.HexIndexColors
	fontColors := visual.HexFontColors
	visual.StartGraph(f, false)
	trie.Visual(t, f, &trie.VisualOpts{
		Highlights:     nil,
		IndexColors:    indexColors,
		FontColors:     fontColors,
		Values:         true,
		CutTerminals:   0,
		CodeCompressed: false,
		ValCompressed:  false,
		ValHex:         true,
	})
	visual.EndGraph(f)
	if err := f.Close(); err != nil {
		return err
	}
	return nil
}

func parseStarkBlockFile(starkBlocksFile string) (map[uint64]struct{}, error) {
	dat, err := ioutil.ReadFile(starkBlocksFile)
	if err != nil {
		return nil, err
	}
	blockStrs := strings.Split(string(dat), "\n")
	m := make(map[uint64]struct{})
	for _, blockStr := range blockStrs {
		if len(blockStr) == 0 {
			continue
		}
		if b, err1 := strconv.ParseUint(blockStr, 10, 64); err1 == nil {
			m[b] = struct{}{}
		} else {
			return nil, err1
		}

	}
	return m, nil
}

func starkData(witness *trie.Witness, starkStatsBase string, blockNum uint64) error {
	filename := fmt.Sprintf("%s_%d.txt", starkStatsBase, blockNum)
	f, err := os.Create(filename)
	if err != nil {
		return err
	}
	if err = trie.StarkStats(witness, f, false); err != nil {
		return err
	}
	return nil
}

type CreateDbFunc func(string) (kv.RwDB, error)

func Stateless(
	ctx context.Context,
	blockNum uint64,
	stopBlock uint64,
	blockSourceURI string,
	statefile string,
	triesize uint32,
	tryPreRoot bool,
	interval uint64,
	ignoreOlderThan uint64,
	witnessThreshold uint64,
	statsfile string,
	verifySnapshot bool,
	binary bool,
	createDb CreateDbFunc,
	starkBlocksFile string,
	starkStatsBase string,
	useStatelessResolver bool,
	witnessDatabasePath string,
	writeHistory bool,
) {
	ethconfig.EnableStateless = true
	state.MaxTrieCacheSize = uint64(triesize)
	startTime := time.Now()
	sigs := make(chan os.Signal, 1)
	interruptCh := make(chan bool, 1)
	signal.Notify(sigs, syscall.SIGINT, syscall.SIGTERM)

	go func() {
		<-sigs
		interruptCh <- true
	}()

	timeFF, err := os.Create("timings.txt")
	if err != nil {
		panic(err)
	}
	defer timeFF.Close()
	timeF := bufio.NewWriter(timeFF)
	defer timeF.Flush()
	fmt.Fprintf(timeF, "blockNr,exec,resolve,stateless_exec,calc_root,mod_root\n")

	stats, err := NewStatsFile(statsfile)
	check(err)
	defer stats.Close()

	blockProvider, err := BlockProviderForURI(blockSourceURI, createDb)
	check(err)
	defer blockProvider.Close()

	var starkBlocks map[uint64]struct{}
	if starkBlocksFile != "" {
		starkBlocks, err = parseStarkBlockFile(starkBlocksFile)
		check(err)
	}

	db, err := createDb(statefile)
	check(err)
	defer db.Close()

	genBytes, err := os.ReadFile("/home/john/code/jerrigon/test-genesis.json")
	if err != nil {
		check(err)
	}
	var genesis = new(types.Genesis)
	err = json.Unmarshal(genBytes, genesis)
	if err != nil {
		check(err)
	}
	chainConfig := genesis.Config

	var preRoot common.Hash
	if blockNum == 1 {
		var gb *types.Block
		// genesis = core.DeveloperGenesisBlock(5, core.DevnetEtherbase)
		chainConfig, gb, err = core.CommitGenesisBlock(db, genesis, "", log.New())
		check(err)
		preRoot = gb.Header().Root
	}

	// chainConfig = params.AllCliqueProtocolChanges
	vmConfig := vm.Config{}
	engine := clique.New(chainConfig, params.CliqueSnapshot, memdb.New(""), log.New())

	fmt.Printf("extra data %s\n", hex.EncodeToString(genesis.ExtraData))

	if blockNum > 1 {
		if errBc := blockProvider.FastFwd(blockNum - 1); errBc != nil {
			check(errBc)
		}
		block, errBc := blockProvider.NextBlock()
		check(errBc)
		fmt.Printf("Block number: %d\n", blockNum-1)
		fmt.Printf("Block root hash: %x\n", block.Root())
		preRoot = block.Root()
	}

	fmt.Printf("Preroot %s\n", preRoot.String())

	tx, err := db.BeginRw(context.Background())

	check(err)
	defer tx.Rollback()

	defer tx.Commit()

	tds := state.NewTrieDbState(preRoot, tx, blockNum-1)

	tds.SetResolveReads(false)
	tds.SetNoHistory(!writeHistory)
	interrupt := false
	var blockWitness []byte
	var bw *trie.Witness

	processed := 0
	blockProcessingStartTime := time.Now()

	defer func() { fmt.Printf("stoppped at block number: %d\n", blockNum) }()

	var witnessDBWriter *WitnessDBWriter
	var witnessDBReader *WitnessDBReader

	if useStatelessResolver && witnessDatabasePath == "" {
		panic("to use stateless resolver, set the witness DB path")
	}

	if witnessDatabasePath != "" {

		db, err = createDb(witnessDatabasePath)
		check(err)
		defer db.Close()

		w_tx, err := db.BeginRw(context.Background())
		check(err)
		defer w_tx.Rollback()
		defer w_tx.Commit()

		if useStatelessResolver {
			witnessDBReader = NewWitnessDBReader(w_tx)
			// fmt.Printf("Will use the stateless resolver with DB: %s\n", witnessDatabasePath)
		} else {
			statsFilePath := fmt.Sprintf("%v.stats.csv", witnessDatabasePath)

			var file *os.File
			file, err = os.OpenFile(statsFilePath, os.O_RDWR|os.O_CREATE, os.ModePerm)
			check(err)
			defer file.Close()

			statsFileCsv := csv.NewWriter(file)
			defer statsFileCsv.Flush()

			witnessDBWriter, err = NewWitnessDBWriter(w_tx, statsFileCsv)
			check(err)
			fmt.Printf("witnesses will be stored to a db at path: %s\n\tstats: %s\n", witnessDatabasePath, statsFilePath)
		}

	}

	err = blockProvider.FastFwd(blockNum)
	check(err)

	stateWriter := tds.DbStateWriter()

	for !interrupt {
		select {
		case <-ctx.Done():
			panic(ctx.Err())
		default:
		}

		if blockNum == stopBlock {
			break
		}

		fmt.Printf("Block number: %d, root: %x\n", blockNum-1, preRoot)

		trace := blockNum == 50492 // false // blockNum == 545080
		tds.SetResolveReads(blockNum >= witnessThreshold)
		block, err := blockProvider.NextBlock()
		check(err)
		if block == nil {
			break
		}
		if block.NumberU64() != blockNum {
			check(fmt.Errorf("block number mismatch (want=%v got=%v)", blockNum, block.NumberU64()))
		}
		execStart := time.Now()
		statedb := state.New(tds)
		gp := new(core.GasPool).AddGas(block.GasLimit())
		usedGas := new(uint64)
		header := block.Header()
		tds.StartNewBuffer()
		var receipts types.Receipts
		if err := core.InitializeBlockExecution(engine, nil, block.Header(), chainConfig, statedb, nil); err != nil {
			fmt.Printf("Error initializing block %d: %v\n", blockNum, err)
			return
		}

		fmt.Printf("current block number=%d hash=%s root=%s\n", block.Number().Uint64(), block.Hash().String(), block.Header().Root.String())

		getHeader := func(hash common.Hash, number uint64) *types.Header {
			h, _ := blockProvider.Header(number, hash)
			return h
		}

		getHashFn := core.GetHashFn(block.Header(), getHeader)

		for _, tx := range block.Transactions() {
			receipt, _, err := core.ApplyTransaction(chainConfig, getHashFn, engine, nil, gp, statedb, tds.TrieStateWriter(), header, tx, usedGas, nil, vmConfig)
			if err != nil {
				check(fmt.Errorf("tx %x failed: %v", tx.Hash(), err))
				return
			}
			receipts = append(receipts, receipt)
		}

		if blockNum > 1 {
			if _, _, _, err = engine.FinalizeAndAssemble(chainConfig, block.Header(), statedb, block.Transactions(), block.Uncles(), receipts, block.Withdrawals(), nil, nil, nil, nil); err != nil {
				fmt.Printf("Finalize of block %d failed: %v\n", blockNum, err)
				return
			}
		}

		if witnessDBReader != nil {
			tds.SetBlockNr(blockNum)
			err = tds.ResolveStateTrieStateless(witnessDBReader)
			if err != nil {
				fmt.Printf("Failed to statelessly resolve state trie: %v\n", err)
				return
			}
		} else {
			var resolveWitnesses []*trie.Witness
			if resolveWitnesses, err = tds.ResolveStateTrie(witnessDBWriter != nil, false); err != nil {
				fmt.Printf("Failed to resolve state trie: %v\n", err)
				return
			}
			if len(resolveWitnesses) > 0 {
				fmt.Printf("Upserting witnesses for block %d\n", blockNum)
				witnessDBWriter.MustUpsert(blockNum, uint32(state.MaxTrieCacheSize), resolveWitnesses)
			}
		}
		execTime2 := time.Since(execStart)
		blockWitness = nil
		if blockNum >= witnessThreshold {
			// Witness has to be extracted before the state trie is modified
			var blockWitnessStats *trie.BlockWitnessStats
			bw, err = tds.ExtractWitness(trace, binary /* is binary */)
			if err != nil {
				fmt.Printf("error extracting witness for block %d: %v\n", blockNum, err)
				return
			}

			witnessDBWriter.MustUpsertOneWitness(blockNum, bw)

			var buf bytes.Buffer
			blockWitnessStats, err = bw.WriteInto(&buf)
			if err != nil {
				fmt.Printf("error extracting witness for block %d: %v\n", blockNum, err)
				return
			}
			blockWitness = buf.Bytes()
			err = stats.AddRow(blockNum, blockWitnessStats)
			check(err)
		}
		finalRootFail := false
		execStart = time.Now()

		// fmt.Printf("Block number: %d, witnesses hex: %x\n", blockNum, blockWitness)
<<<<<<< HEAD
		fmt.Printf("Block number: %d, witnesses hex: removed\n", blockNum)
=======
>>>>>>> daae1791

		if blockNum >= witnessThreshold && blockWitness != nil { // blockWitness == nil means the extraction fails

			var s *state.Stateless
			var w *trie.Witness
			w, err = trie.NewWitnessFromReader(bytes.NewReader(blockWitness), false)
			bw.WriteDiff(w, os.Stdout)
			if err != nil {
				fmt.Printf("error deserializing witness for block %d: %v\n", blockNum, err)
				return
			}
			if _, ok := starkBlocks[blockNum-1]; ok {
				err = starkData(w, starkStatsBase, blockNum-1)
				check(err)
			}
			s, err = state.NewStateless(preRoot, w, blockNum-1, trace, binary /* is binary */)
			if err != nil {
				fmt.Printf("Error making stateless2 for block %d: %v\n", blockNum, err)
				filename := fmt.Sprintf("right_%d.txt", blockNum-1)
				f, err1 := os.Create(filename)
				if err1 == nil {
					defer f.Close()
					tds.PrintTrie(f)
				}
				return
			}
			if _, ok := starkBlocks[blockNum-1]; ok {
				err = statePicture(s.GetTrie(), blockNum-1)
				check(err)
			}
			ibs := state.New(s)
			ibs.SetTrace(trace)
			s.SetBlockNr(blockNum)
			if _, err = runBlock(blockProvider, ibs, s, tds.TrieStateWriter(), stateWriter, chainConfig, block, vmConfig, engine); err != nil {
				fmt.Printf("Error running block %d through stateless2: %v\n", blockNum, err)
				finalRootFail = true
			} else if !binary {
				if err = s.CheckRoot(header.Root); err != nil {
					fmt.Printf("Wrong block hash %x in block %d\n", block.Hash(), blockNum)
					finalRootFail = true
				}
			}
		}
		execTime3 := time.Since(execStart)
		execStart = time.Now()
		var preCalculatedRoot common.Hash
		if tryPreRoot {
			preCalculatedRoot, err = tds.CalcTrieRoots(blockNum == 1)
			if err != nil {
				fmt.Printf("failed to calculate preRoot for block %d: %v\n", blockNum, err)
				return
			}
		}
		execTime4 := time.Since(execStart)
		execStart = time.Now()
		roots, err := tds.UpdateStateTrie()
		if err != nil {
			fmt.Printf("failed to calculate IntermediateRoot: %v\n", err)
			return
		}
		execTime5 := time.Since(execStart)
		if tryPreRoot && tds.LastRoot() != preCalculatedRoot {
			filename := fmt.Sprintf("right_%d.txt", blockNum)
			f, err1 := os.Create(filename)
			if err1 == nil {
				defer f.Close()
				tds.PrintTrie(f)
			}
			fmt.Printf("block %d, preCalculatedRoot %x != lastRoot %x\n", blockNum, preCalculatedRoot, tds.LastRoot())
			return
		}
		if finalRootFail {
			filename := fmt.Sprintf("right_%d.txt", blockNum)
			f, err1 := os.Create(filename)
			if err1 == nil {
				defer f.Close()
				tds.PrintTrie(f)
			}
			return
		}
		if !chainConfig.IsByzantium(header.Number.Uint64()) {
			for i, receipt := range receipts {
				receipt.PostState = roots[i].Bytes()
			}
		}
		nextRoot := roots[len(roots)-1]
		if nextRoot != block.Root() {
			fmt.Printf("Root hash does not match for block %d, expected %x, was %x\n", blockNum, block.Root(), nextRoot)
			return
		}
		tds.SetBlockNr(blockNum)

		blockWriter := tds.DbStateWriter()
		err = statedb.CommitBlock(chainConfig.Rules(blockNum, header.Time), blockWriter)
		if err != nil {
			fmt.Printf("Committing block %d failed: %v", blockNum, err)
			return
		}
		if writeHistory {
			if err = blockWriter.WriteChangeSets(); err != nil {
				fmt.Printf("Writing changesets for block %d failed: %v", blockNum, err)
				return
			}
			if err = blockWriter.WriteHistory(); err != nil {
				fmt.Printf("Writing history for block %d failed: %v", blockNum, err)
				return
			}
		}

		willSnapshot := interval > 0 && blockNum > 0 && blockNum >= ignoreOlderThan && blockNum%interval == 0

		if willSnapshot {
			tds.EvictTries(false)
		}

		preRoot = header.Root
		blockNum++
		processed++

		if blockNum%1000 == 0 {
			// overwrite terminal line, if no snapshot was made and not the first line
			if blockNum > 0 {
				fmt.Printf("\r")
			}

			secondsSinceStart := time.Since(blockProcessingStartTime) / time.Second
			if secondsSinceStart < 1 {
				secondsSinceStart = 1
			}
			blocksPerSecond := float64(processed) / float64(secondsSinceStart)

			fmt.Printf("Processed %d blocks (%v blocks/sec)", blockNum, blocksPerSecond)
		}
		fmt.Fprintf(timeF, "%d,%d,%d,%d,%d\n", blockNum,
			execTime2.Nanoseconds(),
			execTime3.Nanoseconds(),
			execTime4.Nanoseconds(),
			execTime5.Nanoseconds())
		// Check for interrupts
		select {
		case interrupt = <-interruptCh:
			fmt.Println("interrupted, please wait for cleanup...")
		default:
		}
	}
	fmt.Printf("Processed %d blocks\n", blockNum)
	fmt.Printf("Next time specify --block %d\n", blockNum)
	fmt.Printf("Stateless client analysis took %s\n", time.Since(startTime))
}<|MERGE_RESOLUTION|>--- conflicted
+++ resolved
@@ -405,12 +405,8 @@
 		}
 		finalRootFail := false
 		execStart = time.Now()
-
-		// fmt.Printf("Block number: %d, witnesses hex: %x\n", blockNum, blockWitness)
-<<<<<<< HEAD
+		
 		fmt.Printf("Block number: %d, witnesses hex: removed\n", blockNum)
-=======
->>>>>>> daae1791
 
 		if blockNum >= witnessThreshold && blockWitness != nil { // blockWitness == nil means the extraction fails
 
