--- conflicted
+++ resolved
@@ -665,11 +665,6 @@
 	LastBeaconSnapshot,
 	// State Reconstitution
 	ValidatorPublicKeys,
-<<<<<<< HEAD
-	IntermediateTrieHash,
-	PreimagePrefix,
-	Witnesses,
-=======
 	InvertedValidatorPublicKeys,
 	ValidatorEffectiveBalance,
 	ValidatorBalance,
@@ -696,7 +691,9 @@
 	Eth1DataVotes,
 	IntraRandaoMixes,
 	ActiveValidatorIndicies,
->>>>>>> 8669a82f
+	IntermediateTrieHash,
+	PreimagePrefix,
+	Witnesses,
 }
 
 const (
