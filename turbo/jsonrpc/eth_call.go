package jsonrpc

import (
	"bytes"
	"context"
	"errors"
	"fmt"
	"math/big"

	"github.com/ledgerwatch/erigon-lib/common/hexutil"

	"github.com/holiman/uint256"
	"github.com/ledgerwatch/erigon-lib/kv/membatchwithdb"
	"github.com/ledgerwatch/log/v3"
	"google.golang.org/grpc"

	libcommon "github.com/ledgerwatch/erigon-lib/common"
	"github.com/ledgerwatch/erigon-lib/common/hexutility"
	"github.com/ledgerwatch/erigon-lib/gointerfaces"
	txpool_proto "github.com/ledgerwatch/erigon-lib/gointerfaces/txpool"
	"github.com/ledgerwatch/erigon-lib/kv"
	types2 "github.com/ledgerwatch/erigon-lib/types"

	"github.com/ledgerwatch/erigon/consensus"
	"github.com/ledgerwatch/erigon/core"
	"github.com/ledgerwatch/erigon/core/state"
	"github.com/ledgerwatch/erigon/core/types"
	"github.com/ledgerwatch/erigon/core/types/accounts"
	"github.com/ledgerwatch/erigon/core/vm"
	"github.com/ledgerwatch/erigon/crypto"
	"github.com/ledgerwatch/erigon/eth/stagedsync"
	"github.com/ledgerwatch/erigon/eth/tracers/logger"
	"github.com/ledgerwatch/erigon/params"
	"github.com/ledgerwatch/erigon/rpc"
	ethapi2 "github.com/ledgerwatch/erigon/turbo/adapter/ethapi"
	"github.com/ledgerwatch/erigon/turbo/rpchelper"
	"github.com/ledgerwatch/erigon/turbo/transactions"
	"github.com/ledgerwatch/erigon/turbo/trie"
)

var latestNumOrHash = rpc.BlockNumberOrHashWithNumber(rpc.LatestBlockNumber)

// Call implements eth_call. Executes a new message call immediately without creating a transaction on the block chain.
func (api *APIImpl) Call(ctx context.Context, args ethapi2.CallArgs, blockNrOrHash rpc.BlockNumberOrHash, overrides *ethapi2.StateOverrides) (hexutility.Bytes, error) {
	tx, err := api.db.BeginRo(ctx)
	if err != nil {
		return nil, err
	}
	defer tx.Rollback()

	chainConfig, err := api.chainConfig(tx)
	if err != nil {
		return nil, err
	}
	engine := api.engine()

	if args.Gas == nil || uint64(*args.Gas) == 0 {
		args.Gas = (*hexutil.Uint64)(&api.GasCap)
	}

	blockNumber, hash, _, err := rpchelper.GetCanonicalBlockNumber(blockNrOrHash, tx, api.filters) // DoCall cannot be executed on non-canonical blocks
	if err != nil {
		return nil, err
	}
	block, err := api.blockWithSenders(tx, hash, blockNumber)
	if err != nil {
		return nil, err
	}
	if block == nil {
		return nil, nil
	}

	stateReader, err := rpchelper.CreateStateReader(ctx, tx, blockNrOrHash, 0, api.filters, api.stateCache, api.historyV3(tx), chainConfig.ChainName)
	if err != nil {
		return nil, err
	}
	header := block.HeaderNoCopy()
	result, err := transactions.DoCall(ctx, engine, args, tx, blockNrOrHash, header, overrides, api.GasCap, chainConfig, stateReader, api._blockReader, api.evmCallTimeout)
	if err != nil {
		return nil, err
	}

	if len(result.ReturnData) > api.ReturnDataLimit {
		return nil, fmt.Errorf("call returned result on length %d exceeding --rpc.returndata.limit %d", len(result.ReturnData), api.ReturnDataLimit)
	}

	// If the result contains a revert reason, try to unpack and return it.
	if len(result.Revert()) > 0 {
		return nil, ethapi2.NewRevertError(result)
	}

	return result.Return(), result.Err
}

// headerByNumberOrHash - intent to read recent headers only, tries from the lru cache before reading from the db
func headerByNumberOrHash(ctx context.Context, tx kv.Tx, blockNrOrHash rpc.BlockNumberOrHash, api *APIImpl) (*types.Header, error) {
	_, bNrOrHashHash, _, err := rpchelper.GetCanonicalBlockNumber(blockNrOrHash, tx, api.filters)
	if err != nil {
		return nil, err
	}
	block := api.tryBlockFromLru(bNrOrHashHash)
	if block != nil {
		return block.Header(), nil
	}

	blockNum, _, _, err := rpchelper.GetBlockNumber(blockNrOrHash, tx, api.filters)
	if err != nil {
		return nil, err
	}
	header, err := api._blockReader.HeaderByNumber(ctx, tx, blockNum)
	if err != nil {
		return nil, err
	}
	// header can be nil
	return header, nil
}

// EstimateGas implements eth_estimateGas. Returns an estimate of how much gas is necessary to allow the transaction to complete. The transaction will not be added to the blockchain.
func (api *APIImpl) EstimateGas(ctx context.Context, argsOrNil *ethapi2.CallArgs, blockNrOrHash *rpc.BlockNumberOrHash) (hexutil.Uint64, error) {
	var args ethapi2.CallArgs
	// if we actually get CallArgs here, we use them
	if argsOrNil != nil {
		args = *argsOrNil
	}

	dbtx, err := api.db.BeginRo(ctx)
	if err != nil {
		return 0, err
	}
	defer dbtx.Rollback()

	// Binary search the gas requirement, as it may be higher than the amount used
	var (
		lo     = params.TxGas - 1
		hi     uint64
		gasCap uint64
	)
	// Use zero address if sender unspecified.
	if args.From == nil {
		args.From = new(libcommon.Address)
	}

	bNrOrHash := rpc.BlockNumberOrHashWithNumber(rpc.PendingBlockNumber)
	if blockNrOrHash != nil {
		bNrOrHash = *blockNrOrHash
	}

	// Determine the highest gas limit can be used during the estimation.
	if args.Gas != nil && uint64(*args.Gas) >= params.TxGas {
		hi = uint64(*args.Gas)
	} else {
		// Retrieve the block to act as the gas ceiling
		h, err := headerByNumberOrHash(ctx, dbtx, bNrOrHash, api)
		if err != nil {
			return 0, err
		}
		if h == nil {
			// if a block number was supplied and there is no header return 0
			if blockNrOrHash != nil {
				return 0, nil
			}

			// block number not supplied, so we haven't found a pending block, read the latest block instead
			h, err = headerByNumberOrHash(ctx, dbtx, latestNumOrHash, api)
			if err != nil {
				return 0, err
			}
			if h == nil {
				return 0, nil
			}
		}
		hi = h.GasLimit
	}

	var feeCap *big.Int
	if args.GasPrice != nil && (args.MaxFeePerGas != nil || args.MaxPriorityFeePerGas != nil) {
		return 0, errors.New("both gasPrice and (maxFeePerGas or maxPriorityFeePerGas) specified")
	} else if args.GasPrice != nil {
		feeCap = args.GasPrice.ToInt()
	} else if args.MaxFeePerGas != nil {
		feeCap = args.MaxFeePerGas.ToInt()
	} else {
		feeCap = libcommon.Big0
	}
	// Recap the highest gas limit with account's available balance.
	if feeCap.Sign() != 0 {
		cacheView, err := api.stateCache.View(ctx, dbtx)
		if err != nil {
			return 0, err
		}
		stateReader := state.NewCachedReader2(cacheView, dbtx)
		state := state.New(stateReader)
		if state == nil {
			return 0, fmt.Errorf("can't get the current state")
		}

		balance := state.GetBalance(*args.From) // from can't be nil
		available := balance.ToBig()
		if args.Value != nil {
			if args.Value.ToInt().Cmp(available) >= 0 {
				return 0, errors.New("insufficient funds for transfer")
			}
			available.Sub(available, args.Value.ToInt())
		}
		allowance := new(big.Int).Div(available, feeCap)

		// If the allowance is larger than maximum uint64, skip checking
		if allowance.IsUint64() && hi > allowance.Uint64() {
			transfer := args.Value
			if transfer == nil {
				transfer = new(hexutil.Big)
			}
			log.Warn("Gas estimation capped by limited funds", "original", hi, "balance", balance,
				"sent", transfer.ToInt(), "maxFeePerGas", feeCap, "fundable", allowance)
			hi = allowance.Uint64()
		}
	}

	// Recap the highest gas allowance with specified gascap.
	if hi > api.GasCap {
		log.Warn("Caller gas above allowance, capping", "requested", hi, "cap", api.GasCap)
		hi = api.GasCap
	}
	gasCap = hi

	chainConfig, err := api.chainConfig(dbtx)
	if err != nil {
		return 0, err
	}
	engine := api.engine()

	latestCanBlockNumber, latestCanHash, isLatest, err := rpchelper.GetCanonicalBlockNumber(latestNumOrHash, dbtx, api.filters) // DoCall cannot be executed on non-canonical blocks
	if err != nil {
		return 0, err
	}

	// try and get the block from the lru cache first then try DB before failing
	block := api.tryBlockFromLru(latestCanHash)
	if block == nil {
		block, err = api.blockWithSenders(dbtx, latestCanHash, latestCanBlockNumber)
		if err != nil {
			return 0, err
		}
	}
	if block == nil {
		return 0, fmt.Errorf("could not find latest block in cache or db")
	}

	stateReader, err := rpchelper.CreateStateReaderFromBlockNumber(ctx, dbtx, latestCanBlockNumber, isLatest, 0, api.stateCache, api.historyV3(dbtx), chainConfig.ChainName)
	if err != nil {
		return 0, err
	}
	header := block.HeaderNoCopy()

	caller, err := transactions.NewReusableCaller(engine, stateReader, nil, header, args, api.GasCap, latestNumOrHash, dbtx, api._blockReader, chainConfig, api.evmCallTimeout)
	if err != nil {
		return 0, err
	}

	// Create a helper to check if a gas allowance results in an executable transaction
	executable := func(gas uint64) (bool, *core.ExecutionResult, error) {
		result, err := caller.DoCallWithNewGas(ctx, gas)
		if err != nil {
			if errors.Is(err, core.ErrIntrinsicGas) {
				// Special case, raise gas limit
				return true, nil, nil
			}

			// Bail out
			return true, nil, err
		}
		return result.Failed(), result, nil
	}

	// Execute the binary search and hone in on an executable gas limit
	for lo+1 < hi {
		mid := (hi + lo) / 2
		failed, _, err := executable(mid)
		// If the error is not nil(consensus error), it means the provided message
		// call or transaction will never be accepted no matter how much gas it is
		// assigened. Return the error directly, don't struggle any more.
		if err != nil {
			return 0, err
		}
		if failed {
			lo = mid
		} else {
			hi = mid
		}
	}

	// Reject the transaction as invalid if it still fails at the highest allowance
	if hi == gasCap {
		failed, result, err := executable(hi)
		if err != nil {
			return 0, err
		}
		if failed {
			if result != nil && !errors.Is(result.Err, vm.ErrOutOfGas) {
				if len(result.Revert()) > 0 {
					return 0, ethapi2.NewRevertError(result)
				}
				return 0, result.Err
			}
			// Otherwise, the specified gas cap is too low
			return 0, fmt.Errorf("gas required exceeds allowance (%d)", gasCap)
		}
	}
	return hexutil.Uint64(hi), nil
}

// maxGetProofRewindBlockCount limits the number of blocks into the past that
// GetProof will allow computing proofs.  Because we must rewind the hash state
// and re-compute the state trie, the further back in time the request, the more
// computationally intensive the operation becomes.  The staged sync code
// assumes that if more than 100_000 blocks are skipped, that the entire trie
// should be re-computed. Re-computing the entire trie will currently take ~15
// minutes on mainnet.  The current limit has been chosen arbitrarily as
// 'useful' without likely being overly computationally intense.

// GetProof is partially implemented; no Storage proofs, and proofs must be for
// blocks within maxGetProofRewindBlockCount blocks of the head.
func (api *APIImpl) GetProof(ctx context.Context, address libcommon.Address, storageKeys []libcommon.Hash, blockNrOrHash rpc.BlockNumberOrHash) (*accounts.AccProofResult, error) {

	tx, err := api.db.BeginRo(ctx)
	if err != nil {
		return nil, err
	}
	defer tx.Rollback()
	if api.historyV3(tx) {
		return nil, fmt.Errorf("not supported by Erigon3")
	}

	blockNr, _, _, err := rpchelper.GetBlockNumber(blockNrOrHash, tx, api.filters)
	if err != nil {
		return nil, err
	}

	header, err := api._blockReader.HeaderByNumber(ctx, tx, blockNr)
	if err != nil {
		return nil, err
	}

	latestBlock, err := rpchelper.GetLatestBlockNumber(tx)
	if err != nil {
		return nil, err
	}

	if latestBlock < blockNr {
		// shouldn't happen, but check anyway
		return nil, fmt.Errorf("block number is in the future latest=%d requested=%d", latestBlock, blockNr)
	}

	rl := trie.NewRetainList(0)
	var loader *trie.FlatDBTrieLoader[libcommon.Hash]
	if blockNr < latestBlock {
		if latestBlock-blockNr > uint64(api.MaxGetProofRewindBlockCount) {
			return nil, fmt.Errorf("requested block is too old, block must be within %d blocks of the head block number (currently %d)", uint64(api.MaxGetProofRewindBlockCount), latestBlock)
		}
		batch := membatchwithdb.NewMemoryBatch(tx, api.dirs.Tmp, api.logger)
		defer batch.Rollback()

		unwindState := &stagedsync.UnwindState{UnwindPoint: blockNr}
		stageState := &stagedsync.StageState{BlockNumber: latestBlock}

		hashStageCfg := stagedsync.StageHashStateCfg(nil, api.dirs, api.historyV3(batch))
		if err := stagedsync.UnwindHashStateStage(unwindState, stageState, batch, hashStageCfg, ctx, api.logger); err != nil {
			return nil, err
		}

		interHashStageCfg := stagedsync.StageTrieCfg(nil, false, false, false, api.dirs.Tmp, api._blockReader, nil, api.historyV3(batch), api._agg)
		loader, err = stagedsync.UnwindIntermediateHashesForTrieLoader("eth_getProof", rl, unwindState, stageState, batch, interHashStageCfg, nil, nil, ctx.Done(), api.logger)
		if err != nil {
			return nil, err
		}
		tx = batch
	} else {
		loader = trie.NewFlatDBTrieLoader[libcommon.Hash]("eth_getProof", rl, nil, nil, false, trie.NewRootHashAggregator(nil, nil, false))
	}

	reader, err := rpchelper.CreateStateReader(ctx, tx, blockNrOrHash, 0, api.filters, api.stateCache, api.historyV3(tx), "")
	if err != nil {
		return nil, err
	}
	a, err := reader.ReadAccountData(address)
	if err != nil {
		return nil, err
	}
	if a == nil {
		a = &accounts.Account{}
	}
	pr, err := trie.NewProofRetainer(address, a, storageKeys, rl)
	if err != nil {
		return nil, err
	}

	loader.Receiver().(*trie.RootHashAggregator).SetProofRetainer(pr)
	root, err := loader.Result(tx, nil)
	if err != nil {
		return nil, err
	}

	if root != header.Root {
		return nil, fmt.Errorf("mismatch in expected state root computed %v vs %v indicates bug in proof implementation", root, header.Root)
	}
	return pr.ProofResult()
}

func (api *APIImpl) GetWitness(ctx context.Context, blockNrOrHash rpc.BlockNumberOrHash) (hexutility.Bytes, error) {
	return api.getWitness(ctx, api.db, blockNrOrHash, 0, true, api.MaxGetProofRewindBlockCount, api.logger)
}

func (api *APIImpl) GetTxWitness(ctx context.Context, blockNr rpc.BlockNumberOrHash, txIndex hexutil.Uint) (hexutility.Bytes, error) {
	return api.getWitness(ctx, api.db, blockNr, txIndex, false, api.MaxGetProofRewindBlockCount, api.logger)
}

func (api *BaseAPI) getWitness(ctx context.Context, db kv.RoDB, blockNrOrHash rpc.BlockNumberOrHash, txIndex hexutil.Uint, fullBlock bool, maxGetProofRewindBlockCount int, logger log.Logger) (hexutility.Bytes, error) {
	tx, err := db.BeginRo(ctx)
	if err != nil {
		return nil, err
	}
	defer tx.Rollback()
	if api.historyV3(tx) {
		return nil, fmt.Errorf("not supported by Erigon3")
	}

	blockNr, hash, _, err := rpchelper.GetCanonicalBlockNumber(blockNrOrHash, tx, api.filters) // DoCall cannot be executed on non-canonical blocks
	if err != nil {
		return nil, err
	}

	// Witness for genesis block is empty
	if blockNr == 0 {
		w := trie.NewWitness(make([]trie.WitnessOperator, 0))

		var buf bytes.Buffer
		_, err = w.WriteInto(&buf)
		if err != nil {
			return nil, err
		}

		return buf.Bytes(), nil
	}

	block, err := api.blockWithSenders(tx, hash, blockNr)
	if err != nil {
		return nil, err
	}
	if block == nil {
		return nil, nil
	}

<<<<<<< HEAD
=======
	if !fullBlock && int(txIndex) >= len(block.Transactions()) {
		return nil, fmt.Errorf("transaction index out of bounds")
	}

	prevHeader, err := api._blockReader.HeaderByNumber(ctx, tx, blockNr-1)
	if err != nil {
		return nil, err
	}

>>>>>>> a97a47c1
	latestBlock, err := rpchelper.GetLatestBlockNumber(tx)
	if err != nil {
		return nil, err
	}

	if latestBlock < blockNr {
		// shouldn't happen, but check anyway
		return nil, fmt.Errorf("block number is in the future latest=%d requested=%d", latestBlock, blockNr)
	}

	// Check if the witness is present in the database. If found, return it.
	wBytes, err := stagedsync.ReadChunks(tx, kv.Witnesses, stagedsync.Uint64ToBytes(blockNr))
	if err == nil && wBytes != nil {
		logger.Debug("Returning witness found in db", "blockNr", blockNr)
		return wBytes, nil
	}

	logger.Debug("Witness unavailable in db, calculating", "blockNr", blockNr)

	// If witness is not present in the db, or there's some error reading it, compute it
	prevHeader, err := api._blockReader.HeaderByNumber(ctx, tx, blockNr-1)
	if err != nil {
		return nil, err
	}

	regenerateHash := false
	if latestBlock-blockNr > uint64(maxGetProofRewindBlockCount) {
		regenerateHash = true
	}

	var rl *trie.RetainList
	batch := membatchwithdb.NewMemoryBatch(tx, "", logger)
	defer batch.Rollback()

	engine, ok := api.engine().(consensus.Engine)
	if !ok {
		return nil, fmt.Errorf("engine is not consensus.Engine")
	}

	// Prepare witness config
	chainConfig := api._chainConfig.Load()
	cfg := stagedsync.StageWitnessCfg(nil, true, 0, chainConfig, engine, api._blockReader, api.dirs)

	batch, rl, err = stagedsync.RewindStagesForWitness(batch, blockNr, &cfg, regenerateHash, ctx, logger)
	if err != nil {
		return nil, err
	}

	// Update the tx to operate on the in-memory batch
	tx = batch

	reader, err := rpchelper.CreateHistoryStateReader(tx, blockNr, 0, false, chainConfig.ChainName)
	if err != nil {
		return nil, err
	}

	tds := state.NewTrieDbState(prevHeader.Root, tx, blockNr-1, reader)
	tds.SetRetainList(rl)
	tds.SetResolveReads(true)

	tds.StartNewBuffer()
	trieStateWriter := tds.TrieStateWriter()

	statedb := state.New(tds)
	statedb.SetDisableBalanceInc(true)

	chainReader := stagedsync.NewChainReaderImpl(chainConfig, tx, api._blockReader, logger)
	if err := core.InitializeBlockExecution(engine, chainReader, block.Header(), chainConfig, statedb, trieStateWriter, nil); err != nil {
		return nil, err
	}

	getHeader := func(hash libcommon.Hash, number uint64) *types.Header {
		h, e := api._blockReader.Header(ctx, tx, hash, number)
		if e != nil {
			log.Error("getHeader error", "number", number, "hash", hash, "err", e)
		}
		return h
	}
	getHashFn := core.GetHashFn(block.Header(), getHeader)

<<<<<<< HEAD
	w, err := stagedsync.GenerateWitness(tx, block, prevHeader, tds, trieStateWriter, statedb, getHashFn, &cfg, regenerateHash, ctx, logger)
=======
	usedGas := new(uint64)
	usedBlobGas := new(uint64)
	gp := new(core.GasPool).AddGas(block.GasLimit()).AddBlobGas(chainConfig.GetMaxBlobGasPerBlock())
	var receipts types.Receipts

	engine, ok := api.engine().(consensus.Engine)

	if !ok {
		return nil, fmt.Errorf("engine is not consensus.Engine")
	}

	chainReader := stagedsync.NewChainReaderImpl(chainConfig, tx, nil, nil)

	if err := core.InitializeBlockExecution(engine, chainReader, block.Header(), chainConfig, statedb, trieStateWriter, nil); err != nil {
		if err != nil {
			return nil, err
		}
	}

	if len(block.Transactions()) == 0 {
		statedb.GetBalance(libcommon.HexToAddress("0x1234"))
	}

	vmConfig := vm.Config{}

	loadFunc := func(loader *trie.SubTrieLoader, rl *trie.RetainList, dbPrefixes [][]byte, fixedbits []int, accountNibbles [][]byte) (trie.SubTries, error) {
		rl.Rewind()
		receiver := trie.NewSubTrieAggregator(nil, nil, false)
		receiver.SetRetainList(rl)
		pr := trie.NewMultiAccountProofRetainer(rl)
		pr.AccHexKeys = accountNibbles
		receiver.SetProofRetainer(pr)

		loaderRl := rl
		if regenerate_hash {
			loaderRl = trie.NewRetainList(0)
		}
		subTrieloader := trie.NewFlatDBTrieLoader[trie.SubTries]("eth_getWitness", loaderRl, nil, nil, false, receiver)
		subTries, err := subTrieloader.Result(tx, nil)

		rl.Rewind()

		if err != nil {
			return receiver.EmptyResult(), err
		}

		err = trie.AttachRequestedCode(tx, loader.CodeRequests())

		if err != nil {
			return receiver.EmptyResult(), err
		}

		// Reverse the subTries.Hashes and subTries.roots
		for i, j := 0, len(subTries.Hashes)-1; i < j; i, j = i+1, j-1 {
			subTries.Hashes[i], subTries.Hashes[j] = subTries.Hashes[j], subTries.Hashes[i]
			subTries.Roots()[i], subTries.Roots()[j] = subTries.Roots()[j], subTries.Roots()[i]
		}

		return subTries, nil
	}

	var txTds *state.TrieDbState

	for i, txn := range block.Transactions() {
		statedb.SetTxContext(txn.Hash(), block.Hash(), i)

		// Ensure that the access list is loaded into witness
		for _, a := range txn.GetAccessList() {
			statedb.GetBalance(a.Address)

			for _, k := range a.StorageKeys {
				v := uint256.NewInt(0)
				statedb.GetState(a.Address, &k, v)
			}
		}

		receipt, _, err := core.ApplyTransaction(chainConfig, getHashFn, api.engine(), nil, gp, statedb, trieStateWriter, block.Header(), txn, usedGas, usedBlobGas, vmConfig)
		if err != nil {
			return nil, err
		}

		if !fullBlock && i == int(txIndex) {
			txTds = tds.WithLastBuffer()
			break
		}

		if !chainConfig.IsByzantium(block.NumberU64()) || (!fullBlock && i+1 == int(txIndex)) {
			tds.StartNewBuffer()
		}

		receipts = append(receipts, receipt)
	}

	if fullBlock {
		if _, _, _, err = engine.FinalizeAndAssemble(chainConfig, block.Header(), statedb, block.Transactions(), block.Uncles(), receipts, block.Withdrawals(), nil, nil, nil, nil); err != nil {
			fmt.Printf("Finalize of block %d failed: %v\n", blockNr, err)
			return nil, err
		}

		statedb.FinalizeTx(chainConfig.Rules(block.NumberU64(), block.Header().Time), trieStateWriter)
	}

	triePreroot := tds.LastRoot()

	if fullBlock && !bytes.Equal(prevHeader.Root[:], triePreroot[:]) {
		return nil, fmt.Errorf("mismatch in expected state root computed %v vs %v indicates bug in witness implementation", prevHeader.Root, triePreroot)
	}

	if err := tds.ResolveStateTrieWithFunc(loadFunc); err != nil {
		return nil, err
	}

	w, err := tds.ExtractWitness(false, false)

>>>>>>> a97a47c1
	if err != nil {
		return nil, err
	}
	if w == nil {
		return nil, fmt.Errorf("unable to generate witness for block %d", blockNr)
	}

	var buf bytes.Buffer
	_, err = w.WriteInto(&buf)
	if err != nil {
		return nil, err
	}

	err = stagedsync.VerifyWitness(tx, block, prevHeader, chainReader, tds, getHashFn, &cfg, &buf, logger)
	if err != nil {
<<<<<<< HEAD
		return nil, fmt.Errorf("error verifying witness for block %d: %v", blockNr, err)
=======
		return nil, err
	}
	ibs := state.New(s)
	s.SetBlockNr(blockNr)

	gp = new(core.GasPool).AddGas(block.GasLimit()).AddBlobGas(chainConfig.GetMaxBlobGasPerBlock())
	usedGas = new(uint64)
	usedBlobGas = new(uint64)
	receipts = types.Receipts{}

	if err := core.InitializeBlockExecution(engine, chainReader, block.Header(), chainConfig, ibs, s, nil); err != nil {
		return nil, err
	}

	for i, txn := range block.Transactions() {
		if !fullBlock && i == int(txIndex) {
			s.Finalize()
			break
		}

		ibs.SetTxContext(txn.Hash(), block.Hash(), i)
		receipt, _, err := core.ApplyTransaction(chainConfig, getHashFn, engine, nil, gp, ibs, s, header, txn, usedGas, usedBlobGas, vmConfig)
		if err != nil {
			return nil, fmt.Errorf("tx %x failed: %v", txn.Hash(), err)
		}
		receipts = append(receipts, receipt)
	}

	if !fullBlock {
		err = txTds.ResolveStateTrieWithFunc(
			func(loader *trie.SubTrieLoader, rl *trie.RetainList, dbPrefixes [][]byte, fixedbits []int, accountNibbles [][]byte) (trie.SubTries, error) {
				return trie.SubTries{}, nil
			},
		)

		if err != nil {
			return nil, err
		}

		rl = txTds.GetRetainList()

		w, err = s.GetTrie().ExtractWitness(false, rl)

		if err != nil {
			return nil, err
		}

		var buf bytes.Buffer
		_, err = w.WriteInto(&buf)
		if err != nil {
			return nil, err
		}

		return buf.Bytes(), nil
	}

	receiptSha := types.DeriveSha(receipts)
	if !vmConfig.StatelessExec && chainConfig.IsByzantium(header.Number.Uint64()) && !vmConfig.NoReceipts && receiptSha != block.ReceiptHash() {
		return nil, fmt.Errorf("mismatched receipt headers for block %d (%s != %s)", block.NumberU64(), receiptSha.Hex(), block.ReceiptHash().Hex())
	}

	if !vmConfig.StatelessExec && *usedGas != header.GasUsed {
		return nil, fmt.Errorf("gas used by execution: %d, in header: %d", *usedGas, header.GasUsed)
	}

	if header.BlobGasUsed != nil && *usedBlobGas != *header.BlobGasUsed {
		return nil, fmt.Errorf("blob gas used by execution: %d, in header: %d", *usedBlobGas, *header.BlobGasUsed)
	}

	var bloom types.Bloom
	if !vmConfig.NoReceipts {
		bloom = types.CreateBloom(receipts)
		if !vmConfig.StatelessExec && bloom != header.Bloom {
			return nil, fmt.Errorf("bloom computed by execution: %x, in header: %x", bloom, header.Bloom)
		}
	}

	if !vmConfig.ReadOnly {
		_, _, _, err := engine.FinalizeAndAssemble(chainConfig, block.Header(), ibs, block.Transactions(), block.Uncles(), receipts, block.Withdrawals(), nil, nil, nil, nil)
		if err != nil {
			return nil, err
		}

		rules := chainConfig.Rules(block.NumberU64(), header.Time)

		ibs.FinalizeTx(rules, s)

		if err := ibs.CommitBlock(rules, s); err != nil {
			return nil, fmt.Errorf("committing block %d failed: %v", block.NumberU64(), err)
		}
	}

	if err = s.CheckRoot(header.Root); err != nil {
		return nil, err
	}

	roots, err := tds.UpdateStateTrie()

	if err != nil {
		return nil, err
	}

	if roots[len(roots)-1] != block.Root() {
		return nil, fmt.Errorf("mismatch in expected state root computed %v vs %v indicates bug in witness implementation", roots[len(roots)-1], block.Root())
>>>>>>> a97a47c1
	}

	return buf.Bytes(), nil
}

func (api *APIImpl) tryBlockFromLru(hash libcommon.Hash) *types.Block {
	var block *types.Block
	if api.blocksLRU != nil {
		if it, ok := api.blocksLRU.Get(hash); ok && it != nil {
			block = it
		}
	}
	return block
}

// accessListResult returns an optional accesslist
// Its the result of the `eth_createAccessList` RPC call.
// It contains an error if the transaction itself failed.
type accessListResult struct {
	Accesslist *types2.AccessList `json:"accessList"`
	Error      string             `json:"error,omitempty"`
	GasUsed    hexutil.Uint64     `json:"gasUsed"`
}

// CreateAccessList implements eth_createAccessList. It creates an access list for the given transaction.
// If the accesslist creation fails an error is returned.
// If the transaction itself fails, an vmErr is returned.
func (api *APIImpl) CreateAccessList(ctx context.Context, args ethapi2.CallArgs, blockNrOrHash *rpc.BlockNumberOrHash, optimizeGas *bool) (*accessListResult, error) {
	bNrOrHash := rpc.BlockNumberOrHashWithNumber(rpc.PendingBlockNumber)
	if blockNrOrHash != nil {
		bNrOrHash = *blockNrOrHash
	}

	tx, err := api.db.BeginRo(ctx)
	if err != nil {
		return nil, err
	}
	defer tx.Rollback()

	chainConfig, err := api.chainConfig(tx)
	if err != nil {
		return nil, err
	}
	engine := api.engine()

	blockNumber, hash, latest, err := rpchelper.GetCanonicalBlockNumber(bNrOrHash, tx, api.filters) // DoCall cannot be executed on non-canonical blocks
	if err != nil {
		return nil, err
	}
	block, err := api.blockWithSenders(tx, hash, blockNumber)
	if err != nil {
		return nil, err
	}
	if block == nil {
		return nil, nil
	}
	var stateReader state.StateReader
	if latest {
		cacheView, err := api.stateCache.View(ctx, tx)
		if err != nil {
			return nil, err
		}
		stateReader = state.NewCachedReader2(cacheView, tx)
	} else {
		stateReader, err = rpchelper.CreateHistoryStateReader(tx, blockNumber+1, 0, api.historyV3(tx), chainConfig.ChainName)
		if err != nil {
			return nil, err
		}
	}

	header := block.Header()
	// If the gas amount is not set, extract this as it will depend on access
	// lists and we'll need to reestimate every time
	nogas := args.Gas == nil

	var to libcommon.Address
	if args.To != nil {
		to = *args.To
	} else {
		// Require nonce to calculate address of created contract
		if args.Nonce == nil {
			var nonce uint64
			reply, err := api.txPool.Nonce(ctx, &txpool_proto.NonceRequest{
				Address: gointerfaces.ConvertAddressToH160(*args.From),
			}, &grpc.EmptyCallOption{})
			if err != nil {
				return nil, err
			}
			if reply.Found {
				nonce = reply.Nonce + 1
			} else {
				a, err := stateReader.ReadAccountData(*args.From)
				if err != nil {
					return nil, err
				}
				nonce = a.Nonce + 1
			}

			args.Nonce = (*hexutil.Uint64)(&nonce)
		}
		to = crypto.CreateAddress(*args.From, uint64(*args.Nonce))
	}

	if args.From == nil {
		args.From = &libcommon.Address{}
	}

	// Retrieve the precompiles since they don't need to be added to the access list
	precompiles := vm.ActivePrecompiles(chainConfig.Rules(blockNumber, header.Time))
	excl := make(map[libcommon.Address]struct{})
	for _, pc := range precompiles {
		excl[pc] = struct{}{}
	}

	// Create an initial tracer
	prevTracer := logger.NewAccessListTracer(nil, excl, nil)
	if args.AccessList != nil {
		prevTracer = logger.NewAccessListTracer(*args.AccessList, excl, nil)
	}
	for {
		state := state.New(stateReader)
		// Retrieve the current access list to expand
		accessList := prevTracer.AccessList()
		log.Trace("Creating access list", "input", accessList)

		// If no gas amount was specified, each unique access list needs it's own
		// gas calculation. This is quite expensive, but we need to be accurate
		// and it's convered by the sender only anyway.
		if nogas {
			args.Gas = nil
		}
		// Set the accesslist to the last al
		args.AccessList = &accessList

		var msg types.Message

		var baseFee *uint256.Int = nil
		// check if EIP-1559
		if header.BaseFee != nil {
			baseFee, _ = uint256.FromBig(header.BaseFee)
		}

		msg, err = args.ToMessage(api.GasCap, baseFee)
		if err != nil {
			return nil, err
		}

		// Apply the transaction with the access list tracer
		tracer := logger.NewAccessListTracer(accessList, excl, state)
		config := vm.Config{Tracer: tracer, Debug: true, NoBaseFee: true}
		blockCtx := transactions.NewEVMBlockContext(engine, header, bNrOrHash.RequireCanonical, tx, api._blockReader)
		txCtx := core.NewEVMTxContext(msg)

		evm := vm.NewEVM(blockCtx, txCtx, state, chainConfig, config)
		gp := new(core.GasPool).AddGas(msg.Gas()).AddBlobGas(msg.BlobGas())
		res, err := core.ApplyMessage(evm, msg, gp, true /* refunds */, false /* gasBailout */)
		if err != nil {
			return nil, err
		}
		if tracer.Equal(prevTracer) {
			var errString string
			if res.Err != nil {
				errString = res.Err.Error()
			}
			accessList := &accessListResult{Accesslist: &accessList, Error: errString, GasUsed: hexutil.Uint64(res.UsedGas)}
			if optimizeGas == nil || *optimizeGas { // optimize gas unless explicitly told not to
				optimizeWarmAddrInAccessList(accessList, *args.From)
				optimizeWarmAddrInAccessList(accessList, to)
				optimizeWarmAddrInAccessList(accessList, header.Coinbase)
				for addr := range tracer.CreatedContracts() {
					if !tracer.UsedBeforeCreation(addr) {
						optimizeWarmAddrInAccessList(accessList, addr)
					}
				}
			}
			return accessList, nil
		}
		prevTracer = tracer
	}
}

// some addresses (like sender, recipient, block producer, and created contracts)
// are considered warm already, so we can save by adding these to the access list
// only if we are adding a lot of their respective storage slots as well
func optimizeWarmAddrInAccessList(accessList *accessListResult, addr libcommon.Address) {
	indexToRemove := -1

	for i := 0; i < len(*accessList.Accesslist); i++ {
		entry := (*accessList.Accesslist)[i]
		if entry.Address != addr {
			continue
		}

		// https://eips.ethereum.org/EIPS/eip-2930#charging-less-for-accesses-in-the-access-list
		accessListSavingPerSlot := params.ColdSloadCostEIP2929 - params.WarmStorageReadCostEIP2929 - params.TxAccessListStorageKeyGas

		numSlots := uint64(len(entry.StorageKeys))
		if numSlots*accessListSavingPerSlot <= params.TxAccessListAddressGas {
			indexToRemove = i
		}
	}

	if indexToRemove >= 0 {
		*accessList.Accesslist = removeIndex(*accessList.Accesslist, indexToRemove)
	}
}

func removeIndex(s types2.AccessList, index int) types2.AccessList {
	return append(s[:index], s[index+1:]...)
}<|MERGE_RESOLUTION|>--- conflicted
+++ resolved
@@ -450,18 +450,10 @@
 		return nil, nil
 	}
 
-<<<<<<< HEAD
-=======
 	if !fullBlock && int(txIndex) >= len(block.Transactions()) {
 		return nil, fmt.Errorf("transaction index out of bounds")
 	}
 
-	prevHeader, err := api._blockReader.HeaderByNumber(ctx, tx, blockNr-1)
-	if err != nil {
-		return nil, err
-	}
-
->>>>>>> a97a47c1
 	latestBlock, err := rpchelper.GetLatestBlockNumber(tx)
 	if err != nil {
 		return nil, err
@@ -473,15 +465,17 @@
 	}
 
 	// Check if the witness is present in the database. If found, return it.
-	wBytes, err := stagedsync.ReadChunks(tx, kv.Witnesses, stagedsync.Uint64ToBytes(blockNr))
-	if err == nil && wBytes != nil {
-		logger.Debug("Returning witness found in db", "blockNr", blockNr)
-		return wBytes, nil
-	}
-
-	logger.Debug("Witness unavailable in db, calculating", "blockNr", blockNr)
-
-	// If witness is not present in the db, or there's some error reading it, compute it
+	if fullBlock {
+		wBytes, err := stagedsync.ReadChunks(tx, kv.Witnesses, stagedsync.Uint64ToBytes(blockNr))
+		if err == nil && wBytes != nil {
+			logger.Debug("Returning witness found in db", "blockNr", blockNr)
+			return wBytes, nil
+		}
+
+		logger.Debug("Witness unavailable in db, calculating", "blockNr", blockNr)
+	}
+
+	// Compute the witness if it's for a tx or it's not present in db
 	prevHeader, err := api._blockReader.HeaderByNumber(ctx, tx, blockNr-1)
 	if err != nil {
 		return nil, err
@@ -542,124 +536,7 @@
 	}
 	getHashFn := core.GetHashFn(block.Header(), getHeader)
 
-<<<<<<< HEAD
-	w, err := stagedsync.GenerateWitness(tx, block, prevHeader, tds, trieStateWriter, statedb, getHashFn, &cfg, regenerateHash, ctx, logger)
-=======
-	usedGas := new(uint64)
-	usedBlobGas := new(uint64)
-	gp := new(core.GasPool).AddGas(block.GasLimit()).AddBlobGas(chainConfig.GetMaxBlobGasPerBlock())
-	var receipts types.Receipts
-
-	engine, ok := api.engine().(consensus.Engine)
-
-	if !ok {
-		return nil, fmt.Errorf("engine is not consensus.Engine")
-	}
-
-	chainReader := stagedsync.NewChainReaderImpl(chainConfig, tx, nil, nil)
-
-	if err := core.InitializeBlockExecution(engine, chainReader, block.Header(), chainConfig, statedb, trieStateWriter, nil); err != nil {
-		if err != nil {
-			return nil, err
-		}
-	}
-
-	if len(block.Transactions()) == 0 {
-		statedb.GetBalance(libcommon.HexToAddress("0x1234"))
-	}
-
-	vmConfig := vm.Config{}
-
-	loadFunc := func(loader *trie.SubTrieLoader, rl *trie.RetainList, dbPrefixes [][]byte, fixedbits []int, accountNibbles [][]byte) (trie.SubTries, error) {
-		rl.Rewind()
-		receiver := trie.NewSubTrieAggregator(nil, nil, false)
-		receiver.SetRetainList(rl)
-		pr := trie.NewMultiAccountProofRetainer(rl)
-		pr.AccHexKeys = accountNibbles
-		receiver.SetProofRetainer(pr)
-
-		loaderRl := rl
-		if regenerate_hash {
-			loaderRl = trie.NewRetainList(0)
-		}
-		subTrieloader := trie.NewFlatDBTrieLoader[trie.SubTries]("eth_getWitness", loaderRl, nil, nil, false, receiver)
-		subTries, err := subTrieloader.Result(tx, nil)
-
-		rl.Rewind()
-
-		if err != nil {
-			return receiver.EmptyResult(), err
-		}
-
-		err = trie.AttachRequestedCode(tx, loader.CodeRequests())
-
-		if err != nil {
-			return receiver.EmptyResult(), err
-		}
-
-		// Reverse the subTries.Hashes and subTries.roots
-		for i, j := 0, len(subTries.Hashes)-1; i < j; i, j = i+1, j-1 {
-			subTries.Hashes[i], subTries.Hashes[j] = subTries.Hashes[j], subTries.Hashes[i]
-			subTries.Roots()[i], subTries.Roots()[j] = subTries.Roots()[j], subTries.Roots()[i]
-		}
-
-		return subTries, nil
-	}
-
-	var txTds *state.TrieDbState
-
-	for i, txn := range block.Transactions() {
-		statedb.SetTxContext(txn.Hash(), block.Hash(), i)
-
-		// Ensure that the access list is loaded into witness
-		for _, a := range txn.GetAccessList() {
-			statedb.GetBalance(a.Address)
-
-			for _, k := range a.StorageKeys {
-				v := uint256.NewInt(0)
-				statedb.GetState(a.Address, &k, v)
-			}
-		}
-
-		receipt, _, err := core.ApplyTransaction(chainConfig, getHashFn, api.engine(), nil, gp, statedb, trieStateWriter, block.Header(), txn, usedGas, usedBlobGas, vmConfig)
-		if err != nil {
-			return nil, err
-		}
-
-		if !fullBlock && i == int(txIndex) {
-			txTds = tds.WithLastBuffer()
-			break
-		}
-
-		if !chainConfig.IsByzantium(block.NumberU64()) || (!fullBlock && i+1 == int(txIndex)) {
-			tds.StartNewBuffer()
-		}
-
-		receipts = append(receipts, receipt)
-	}
-
-	if fullBlock {
-		if _, _, _, err = engine.FinalizeAndAssemble(chainConfig, block.Header(), statedb, block.Transactions(), block.Uncles(), receipts, block.Withdrawals(), nil, nil, nil, nil); err != nil {
-			fmt.Printf("Finalize of block %d failed: %v\n", blockNr, err)
-			return nil, err
-		}
-
-		statedb.FinalizeTx(chainConfig.Rules(block.NumberU64(), block.Header().Time), trieStateWriter)
-	}
-
-	triePreroot := tds.LastRoot()
-
-	if fullBlock && !bytes.Equal(prevHeader.Root[:], triePreroot[:]) {
-		return nil, fmt.Errorf("mismatch in expected state root computed %v vs %v indicates bug in witness implementation", prevHeader.Root, triePreroot)
-	}
-
-	if err := tds.ResolveStateTrieWithFunc(loadFunc); err != nil {
-		return nil, err
-	}
-
-	w, err := tds.ExtractWitness(false, false)
-
->>>>>>> a97a47c1
+	w, txTds, err := stagedsync.GenerateWitness(tx, block, prevHeader, fullBlock, uint64(txIndex), tds, trieStateWriter, statedb, getHashFn, &cfg, regenerateHash, ctx, logger)
 	if err != nil {
 		return nil, err
 	}
@@ -667,122 +544,15 @@
 		return nil, fmt.Errorf("unable to generate witness for block %d", blockNr)
 	}
 
-	var buf bytes.Buffer
-	_, err = w.WriteInto(&buf)
-	if err != nil {
-		return nil, err
-	}
-
-	err = stagedsync.VerifyWitness(tx, block, prevHeader, chainReader, tds, getHashFn, &cfg, &buf, logger)
-	if err != nil {
-<<<<<<< HEAD
+	var witness bytes.Buffer
+	_, err = w.WriteInto(&witness)
+	if err != nil {
+		return nil, err
+	}
+
+	buf, err := stagedsync.VerifyWitness(tx, block, prevHeader, fullBlock, uint64(txIndex), chainReader, tds, txTds, getHashFn, &cfg, &witness, logger)
+	if err != nil {
 		return nil, fmt.Errorf("error verifying witness for block %d: %v", blockNr, err)
-=======
-		return nil, err
-	}
-	ibs := state.New(s)
-	s.SetBlockNr(blockNr)
-
-	gp = new(core.GasPool).AddGas(block.GasLimit()).AddBlobGas(chainConfig.GetMaxBlobGasPerBlock())
-	usedGas = new(uint64)
-	usedBlobGas = new(uint64)
-	receipts = types.Receipts{}
-
-	if err := core.InitializeBlockExecution(engine, chainReader, block.Header(), chainConfig, ibs, s, nil); err != nil {
-		return nil, err
-	}
-
-	for i, txn := range block.Transactions() {
-		if !fullBlock && i == int(txIndex) {
-			s.Finalize()
-			break
-		}
-
-		ibs.SetTxContext(txn.Hash(), block.Hash(), i)
-		receipt, _, err := core.ApplyTransaction(chainConfig, getHashFn, engine, nil, gp, ibs, s, header, txn, usedGas, usedBlobGas, vmConfig)
-		if err != nil {
-			return nil, fmt.Errorf("tx %x failed: %v", txn.Hash(), err)
-		}
-		receipts = append(receipts, receipt)
-	}
-
-	if !fullBlock {
-		err = txTds.ResolveStateTrieWithFunc(
-			func(loader *trie.SubTrieLoader, rl *trie.RetainList, dbPrefixes [][]byte, fixedbits []int, accountNibbles [][]byte) (trie.SubTries, error) {
-				return trie.SubTries{}, nil
-			},
-		)
-
-		if err != nil {
-			return nil, err
-		}
-
-		rl = txTds.GetRetainList()
-
-		w, err = s.GetTrie().ExtractWitness(false, rl)
-
-		if err != nil {
-			return nil, err
-		}
-
-		var buf bytes.Buffer
-		_, err = w.WriteInto(&buf)
-		if err != nil {
-			return nil, err
-		}
-
-		return buf.Bytes(), nil
-	}
-
-	receiptSha := types.DeriveSha(receipts)
-	if !vmConfig.StatelessExec && chainConfig.IsByzantium(header.Number.Uint64()) && !vmConfig.NoReceipts && receiptSha != block.ReceiptHash() {
-		return nil, fmt.Errorf("mismatched receipt headers for block %d (%s != %s)", block.NumberU64(), receiptSha.Hex(), block.ReceiptHash().Hex())
-	}
-
-	if !vmConfig.StatelessExec && *usedGas != header.GasUsed {
-		return nil, fmt.Errorf("gas used by execution: %d, in header: %d", *usedGas, header.GasUsed)
-	}
-
-	if header.BlobGasUsed != nil && *usedBlobGas != *header.BlobGasUsed {
-		return nil, fmt.Errorf("blob gas used by execution: %d, in header: %d", *usedBlobGas, *header.BlobGasUsed)
-	}
-
-	var bloom types.Bloom
-	if !vmConfig.NoReceipts {
-		bloom = types.CreateBloom(receipts)
-		if !vmConfig.StatelessExec && bloom != header.Bloom {
-			return nil, fmt.Errorf("bloom computed by execution: %x, in header: %x", bloom, header.Bloom)
-		}
-	}
-
-	if !vmConfig.ReadOnly {
-		_, _, _, err := engine.FinalizeAndAssemble(chainConfig, block.Header(), ibs, block.Transactions(), block.Uncles(), receipts, block.Withdrawals(), nil, nil, nil, nil)
-		if err != nil {
-			return nil, err
-		}
-
-		rules := chainConfig.Rules(block.NumberU64(), header.Time)
-
-		ibs.FinalizeTx(rules, s)
-
-		if err := ibs.CommitBlock(rules, s); err != nil {
-			return nil, fmt.Errorf("committing block %d failed: %v", block.NumberU64(), err)
-		}
-	}
-
-	if err = s.CheckRoot(header.Root); err != nil {
-		return nil, err
-	}
-
-	roots, err := tds.UpdateStateTrie()
-
-	if err != nil {
-		return nil, err
-	}
-
-	if roots[len(roots)-1] != block.Root() {
-		return nil, fmt.Errorf("mismatch in expected state root computed %v vs %v indicates bug in witness implementation", roots[len(roots)-1], block.Root())
->>>>>>> a97a47c1
 	}
 
 	return buf.Bytes(), nil
